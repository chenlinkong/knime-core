--- conflicted
+++ resolved
@@ -1946,15 +1946,8 @@
      * @param state The status object.
      */
     void notifyStateListeners(final NodeStatus state) {
-<<<<<<< HEAD
-        synchronized (m_stateListeners) {
-            for (NodeStateListener listener : m_stateListeners) {
-                listener.stateChanged(state, -1);
-            }
-=======
         for (NodeStateListener listener : m_stateListeners) {
             listener.stateChanged(state, -1);
->>>>>>> febecd22
         }
     }
 
