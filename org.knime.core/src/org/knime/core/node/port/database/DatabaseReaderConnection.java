/*
 * ------------------------------------------------------------------------
 *
 *  Copyright (C) 2003 - 2011
 *  University of Konstanz, Germany and
 *  KNIME GmbH, Konstanz, Germany
 *  Website: http://www.knime.org; Email: contact@knime.org
 *
 *  This program is free software; you can redistribute it and/or modify
 *  it under the terms of the GNU General Public License, Version 3, as
 *  published by the Free Software Foundation.
 *
 *  This program is distributed in the hope that it will be useful, but
 *  WITHOUT ANY WARRANTY; without even the implied warranty of
 *  MERCHANTABILITY or FITNESS FOR A PARTICULAR PURPOSE. See the
 *  GNU General Public License for more details.
 *
 *  You should have received a copy of the GNU General Public License
 *  along with this program; if not, see <http://www.gnu.org/licenses>.
 *
 *  Additional permission under GNU GPL version 3 section 7:
 *
 *  KNIME interoperates with ECLIPSE solely via ECLIPSE's plug-in APIs.
 *  Hence, KNIME and ECLIPSE are both independent programs and are not
 *  derived from each other. Should, however, the interpretation of the
 *  GNU GPL Version 3 ("License") under any applicable laws result in
 *  KNIME and ECLIPSE being a combined program, KNIME GMBH herewith grants
 *  you the additional permission to use and propagate KNIME together with
 *  ECLIPSE with only the license terms in place for ECLIPSE applying to
 *  ECLIPSE and the GNU GPL Version 3 applying for KNIME, provided the
 *  license terms of ECLIPSE themselves allow for the respective use and
 *  propagation of ECLIPSE together with KNIME.
 *
 *  Additional permission relating to nodes for KNIME that extend the Node
 *  Extension (and in particular that are based on subclasses of NodeModel,
 *  NodeDialog, and NodeView) and that only interoperate with KNIME through
 *  standard APIs ("Nodes"):
 *  Nodes are deemed to be separate and independent programs and to not be
 *  covered works.  Notwithstanding anything to the contrary in the
 *  License, the License does not apply to Nodes, you are not required to
 *  license Nodes under the License, and you are granted a license to
 *  prepare and propagate Nodes, in each case even if such Nodes are
 *  propagated with or for interoperation with KNIME.  The owner of a Node
 *  may freely choose the license terms applicable to such Node, including
 *  when such Node is propagated with or for interoperation with KNIME.
 * ----------------------------------------------------------------------------
 */
package org.knime.core.node.port.database;

import java.io.IOException;
import java.io.InputStream;
import java.io.InputStreamReader;
import java.io.Reader;
import java.io.StringWriter;
import java.math.BigDecimal;
import java.net.URL;
import java.sql.Array;
import java.sql.Blob;
import java.sql.Clob;
import java.sql.Connection;
import java.sql.Date;
import java.sql.NClob;
import java.sql.PreparedStatement;
import java.sql.Ref;
import java.sql.ResultSet;
import java.sql.ResultSetMetaData;
import java.sql.SQLException;
import java.sql.Statement;
import java.sql.Time;
import java.sql.Timestamp;
import java.sql.Types;

import org.knime.core.data.DataCell;
import org.knime.core.data.DataColumnSpecCreator;
import org.knime.core.data.DataRow;
import org.knime.core.data.DataTable;
import org.knime.core.data.DataTableSpec;
import org.knime.core.data.DataType;
import org.knime.core.data.DoubleValue;
import org.knime.core.data.IntValue;
import org.knime.core.data.RowIterator;
import org.knime.core.data.RowKey;
import org.knime.core.data.container.DataContainer;
import org.knime.core.data.date.DateAndTimeCell;
import org.knime.core.data.date.DateAndTimeValue;
import org.knime.core.data.def.DefaultRow;
import org.knime.core.data.def.DoubleCell;
import org.knime.core.data.def.IntCell;
import org.knime.core.data.def.StringCell;
import org.knime.core.node.BufferedDataTable;
import org.knime.core.node.CanceledExecutionException;
import org.knime.core.node.ExecutionContext;
import org.knime.core.node.NodeLogger;
import org.knime.core.node.workflow.CredentialsProvider;
import org.knime.core.util.FileUtil;

/**
 * Creates a connection to read from database.
 *
 * @author Thomas Gabriel, University of Konstanz
 */
public final class DatabaseReaderConnection {

    private static final NodeLogger LOGGER =
            NodeLogger.getLogger(DatabaseReaderConnection.class);

    private DataTableSpec m_spec;

    private DatabaseQueryConnectionSettings m_conn;

    private Statement m_stmt;

    /**
     * Creates a empty handle for a new connection.
     * @param conn a database connection object
     */
    public DatabaseReaderConnection(
            final DatabaseQueryConnectionSettings conn) {
        setDBQueryConnection(conn);
    }

    /**
     * Sets a new connection object.
     * @param conn the connection
     */
    public void setDBQueryConnection(
            final DatabaseQueryConnectionSettings conn) {
        m_conn = conn;
        m_spec = null;
        if (m_stmt != null) {
            try {
                m_stmt.close();
            } catch (SQLException sqle) {
                LOGGER.debug("Error while closing SQL statement, reason "
                        + sqle.getMessage());
            }
        }
        m_stmt = null;
    }

    /**
     * @return connection settings object
     */
    public DatabaseQueryConnectionSettings getQueryConnection() {
        return m_conn;
    }

    /**
     * Inits the statement and - if necessary - the database connection.
     * @throws SQLException if the connection to the database or the statement
     *         could not be created
     */
    private void initStatement() throws SQLException {
        if (m_stmt == null) {
            final Connection conn;
            try {
                conn = m_conn.createConnection();
            } catch (SQLException sql) {
                if (m_stmt != null) {
                    try {
                        m_stmt.close();
                    } catch (SQLException e) {
                        LOGGER.debug(e);
                    }
                    m_stmt = null;
                }
                throw sql;
            } catch (Throwable t) {
                throw new SQLException(t);
            }
            synchronized (m_conn.syncConnection(conn)) {
                m_stmt = conn.createStatement();
            }
        }
    }

    /**
     * Returns a data table spec that reflects the meta data form the database
     * result set.
     * @param cp {@link CredentialsProvider} providing user/password
     * @return data table spec
     * @throws SQLException if the connection to the database could not be
     *         established
     */
    public DataTableSpec getDataTableSpec(final CredentialsProvider cp)
            throws SQLException {
        if (m_spec == null || m_stmt == null) {
            final Connection conn;
            try {
                conn = m_conn.createConnection(cp);
            } catch (SQLException sql) {
                if (m_stmt != null) {
                    try {
                        m_stmt.close();
                    } catch (SQLException e) {
                        LOGGER.debug(e);
                    }
                    m_stmt = null;
                }
                throw sql;
            } catch (Throwable t) {
                throw new SQLException(t);
            }
            synchronized (m_conn.syncConnection(conn)) {
                final int hashAlias = System.identityHashCode(this);
                String pQuery = "SELECT * FROM (" + m_conn.getQuery()
                    + ") table_" + hashAlias + " WHERE 1 = 0";
                ResultSet result = null;
                try {
                    // try to see if prepared statements are supported
                    LOGGER.debug("Executing SQL statement \"" + pQuery + "\"");
                    m_stmt = conn.prepareStatement(pQuery);
                    ((PreparedStatement) m_stmt).execute();
                    m_spec = createTableSpec(
                        ((PreparedStatement) m_stmt).getMetaData());
                } catch (Exception e) {
                    LOGGER.warn("PreparedStatment not support by database: "
                            + e.getMessage(), e);
                    // otherwise use standard statement
                    m_stmt = conn.createStatement();
                    LOGGER.debug("Executing SQL statement \"" + pQuery + "\"");
                    result = m_stmt.executeQuery(pQuery);
                    m_spec = createTableSpec(result.getMetaData());
                } finally {
                    if (result != null) {
                        result.close();
                    }
                    // ensure we have a non-prepared statement to access data
                    if (m_stmt != null && m_stmt instanceof PreparedStatement) {
                        m_stmt.close();
                        m_stmt = conn.createStatement();
                    }
                }
            }
        }
        return m_spec;
    }

    /**
     * Read data from database.
     * @param exec used for progress info
     * @param cp {@link CredentialsProvider} providing user/password
     * @return buffered data table read from database
     * @throws CanceledExecutionException if canceled in between
     * @throws SQLException if the connection could not be opened
     */
    public BufferedDataTable createTable(final ExecutionContext exec,
            final CredentialsProvider cp)
            throws CanceledExecutionException, SQLException {
<<<<<<< HEAD
        final DataTableSpec spec = getDataTableSpec(cp);
=======
        initStatement();
>>>>>>> 967d4178
        Object sync = m_conn.syncConnection(m_stmt.getConnection());
        synchronized (sync) {
            try {
                if (DatabaseConnectionSettings.FETCH_SIZE != null) {
                    m_stmt.setFetchSize(
                            DatabaseConnectionSettings.FETCH_SIZE);
                } else {
                    // fix 2040: mySQL databases read everything into one, big
                    // ResultSet leading to an heap space error
                    // Integer.MIN_VALUE is an indicator in order to enable
                    // streaming results
                    if (m_stmt.getClass().getCanonicalName().equals(
                            "com.mysql.jdbc.Statement")) {
                        m_stmt.setFetchSize(Integer.MIN_VALUE);
<<<<<<< HEAD
                        LOGGER.info("Database fetchsize for mySQL database set"
                                + " to \"" + Integer.MIN_VALUE + "\".");
=======
                        LOGGER.info("Database fetchsize for mySQL database set "
                                + "to \"" + Integer.MIN_VALUE + "\".");
>>>>>>> 967d4178
                    }
                }
                final String query = m_conn.getQuery();
                LOGGER.debug("Executing SQL statement \"" + query + "\"");
                final ResultSet result = m_stmt.executeQuery(query);
                m_spec = createTableSpec(result.getMetaData());
                return exec.createBufferedDataTable(new DataTable() {
                    /** {@inheritDoc} */
                    @Override
                    public DataTableSpec getDataTableSpec() {
                        return m_spec;
                    }
                    /** {@inheritDoc} */
                    @Override
                    public RowIterator iterator() {
                        return new DBRowIterator(result);
                    }

                }, exec);
            } finally {
                if (m_stmt != null) {
                    m_stmt.close();
                    m_stmt = null;
                }
            }
        }
    }

    /** Called from the database port to read the first n-number of rows.
     * @param cachedNoRows number of rows cached for data preview
     * @param cp {@link CredentialsProvider} providing user/password
     * @return buffered data table read from database
     * @throws SQLException if the connection could not be opened
     */
<<<<<<< HEAD
    DataTable createTable(final int cachedNoRows, final CredentialsProvider cp)
            throws SQLException {
        final DataTableSpec spec = getDataTableSpec(cp);
=======
    DataTable createTable(final int cachedNoRows) throws SQLException {
        initStatement();
>>>>>>> 967d4178
        synchronized (m_conn.syncConnection(m_stmt.getConnection())) {
            try {
                final String query;
                if (cachedNoRows < 0) {
                    query = m_conn.getQuery();
                    if (DatabaseConnectionSettings.FETCH_SIZE != null) {
                        m_stmt.setFetchSize(
                                DatabaseConnectionSettings.FETCH_SIZE);
                    } else {
                        // fix 2040: mySQL databases read everything into one
                        // big ResultSet leading to an heap space error
                        // Integer.MIN_VALUE is an indicator in order to enable
                        // streaming results
                        if (m_stmt.getClass().getCanonicalName().equals(
                                "com.mysql.jdbc.Statement")) {
                            m_stmt.setFetchSize(Integer.MIN_VALUE);
                            LOGGER.info("Database fetchsize for mySQL database "
                                    + "set to \"" + Integer.MIN_VALUE + "\".");
                }
                    }
                } else {
                    final int hashAlias = System.identityHashCode(this);
                    query = "SELECT * FROM (" + m_conn.getQuery()
                        + ") table_" + hashAlias;
                    m_stmt.setMaxRows(cachedNoRows);
                }
                LOGGER.debug("Executing SQL statement \"" + query + "\"");
                m_stmt.execute(query);
                final ResultSet result = m_stmt.getResultSet();
                m_spec = createTableSpec(result.getMetaData());
                DBRowIterator it = new DBRowIterator(result);
                DataContainer buf = new DataContainer(m_spec);
                while (it.hasNext()) {
                    buf.addRowToTable(it.next());
                }
                buf.close();
                return buf.getTable();
            } finally {
                if (m_stmt != null) {
                    m_stmt.close();
                    m_stmt = null;
                }
            }
        }
    }

    private DataTableSpec createTableSpec(final ResultSetMetaData meta)
            throws SQLException {
        int cols = meta.getColumnCount();
        if (cols == 0) {
            return new DataTableSpec("database");
        }
        DataTableSpec spec = null;
        for (int i = 0; i < cols; i++) {
            int dbIdx = i + 1;
            String name = meta.getColumnName(dbIdx);
            int type = meta.getColumnType(dbIdx);
            DataType newType;
            switch (type) {
                // all types that can be interpreted as integer
                case Types.TINYINT:
                case Types.SMALLINT:
                case Types.INTEGER:
                case Types.BIT:
                case Types.BOOLEAN:
                    newType = IntCell.TYPE;
                    break;
                // all types that can be interpreted as double
                case Types.FLOAT:
                case Types.DOUBLE:
                case Types.NUMERIC:
                case Types.DECIMAL:
                case Types.REAL:
                case Types.BIGINT:
                    newType = DoubleCell.TYPE;
                    break;
                case Types.TIME:
                case Types.DATE:
                case Types.TIMESTAMP:
                    newType = DateAndTimeCell.TYPE;
                    break;
                default:
                    newType = StringCell.TYPE;
            }
            if (spec == null) {
                spec = new DataTableSpec("database",
                        new DataColumnSpecCreator(
                        name, newType).createSpec());
            } else {
                name = DataTableSpec.getUniqueColumnName(spec, name);
                spec = new DataTableSpec("database", spec,
                       new DataTableSpec(new DataColumnSpecCreator(
                               name, newType).createSpec()));
            }
        }
        return spec;
    }

    /**
     * RowIterator via a database ResultSet.
     */
    private class DBRowIterator extends RowIterator {

        private final ResultSet m_result;

        private boolean m_hasExceptionReported = false;

        private int m_rowCounter = 0;

        /** FIXME: Some database (such as sqlite do NOT support) methods like
         * #getAsciiStream nor #getBinaryStream and will fail with an
         * SQLException. To prevent this exception for each ResultSet's value,
         * this flag for each column indicated that this exception has been
         * thrown and we directly can access the value via #getString.
         */
        private final boolean[] m_streamException;

        /**
         * Creates new iterator.
         * @param result result set to iterate
         */
        DBRowIterator(final ResultSet result) {
            m_result = result;
            m_streamException = new boolean[m_spec.getNumColumns()];
        }

        /**
         * {@inheritDoc}
         */
        @Override
        public boolean hasNext() {
            boolean ret = false;
            try {
                ret = m_result.next();
            } catch (SQLException sql) {
                ret = false;
            }
            if (!ret) {
                try {
                    m_result.close();
                } catch (SQLException e) {
                    LOGGER.error("SQL Exception while closing result set: ", e);
                }
            }
            return ret;
        }

        /**
         * {@inheritDoc}
         */
        @Override
        public DataRow next() {
            DataCell[] cells = new DataCell[m_spec.getNumColumns()];
            for (int i = 0; i < cells.length; i++) {
                DataType type = m_spec.getColumnSpec(i).getType();
                int dbType = Types.NULL;
                final DataCell cell;
                try {
                    dbType = m_result.getMetaData().getColumnType(i + 1);
                    if (type.isCompatible(IntValue.class)) {
                        switch (dbType) {
                            // all types that can be interpreted as integer
                            case Types.TINYINT:
                                cell = readByte(i);
                                break;
                            case Types.SMALLINT:
                                cell = readShort(i);
                                break;
                            case Types.INTEGER:
                                cell = readInt(i);
                                break;
                            case Types.BIT:
                            case Types.BOOLEAN:
                                cell = readBoolean(i);
                                break;
                            default: cell = readInt(i);
                        }
                    } else if (type.isCompatible(DoubleValue.class)) {
                        switch (dbType) {
                            // all types that can be interpreted as double
                            case Types.REAL:
                                cell = readFloat(i);
                                break;
                            case Types.FLOAT:
                            case Types.DOUBLE:
                                cell = readDouble(i);
                                break;
                            case Types.DECIMAL:
                            case Types.NUMERIC:
                                cell = readBigDecimal(i);
                                break;
                            case Types.BIGINT:
                                cell = readLong(i);
                                break;
                            default: cell = readDouble(i);
                        }
                    } else if (type.isCompatible(DateAndTimeValue.class)) {
                        switch (dbType) {
                            case Types.DATE:
                                cell = readDate(i); break;
                            case Types.TIME:
                                cell = readTime(i); break;
                            case Types.TIMESTAMP:
                                cell = readTimestamp(i); break;
                            default: cell = readString(i);
                        }
                    } else {
                        switch (dbType) {
                            case Types.CLOB:
                                cell = readClob(i); break;
                            case Types.BLOB:
                                cell = readBlob(i); break;
                            case Types.ARRAY:
                                cell = readArray(i); break;
                            case Types.CHAR:
                            case Types.VARCHAR:
                                cell = readString(i); break;
                            case Types.LONGVARCHAR:
                                cell = readAsciiStream(i); break;
                            case Types.BINARY:
                            case Types.VARBINARY:
                                cell = readBytes(i); break;
                            case Types.LONGVARBINARY:
                                cell = readBinaryStream(i); break;
                            case Types.REF:
                                cell = readRef(i); break;
                            case Types.NCHAR:
                            case Types.NVARCHAR:
                            case Types.LONGNVARCHAR:
                                cell = readNString(i); break;
                            case Types.NCLOB:
                                cell = readNClob(i); break;
                            case Types.DATALINK:
                                cell = readURL(i); break;
                            case Types.STRUCT:
                            case Types.JAVA_OBJECT:
                                cell = readObject(i); break;
                            default:
                                cell = readObject(i); break;

                        }
                    }
                    // finally set the new cell into the array of cells
                    cells[i] = cell;
                } catch (SQLException sqle) {
                    handlerException(
                            "SQL Exception reading Object of type \""
                            + dbType + "\": ", sqle);
                } catch (IOException ioe) {
                    handlerException(
                            "I/O Exception reading Object of type \""
                            + dbType + "\": ", ioe);
                }
            }
            int rowId = m_rowCounter;
            try {
                rowId = m_result.getRow();
            } catch (SQLException sqle) {
                 // ignored
            }
            m_rowCounter++;
            return new DefaultRow(RowKey.createRowKey(rowId), cells);
        }

        private DataCell readClob(final int i)
                throws IOException, SQLException {
            Clob clob = m_result.getClob(i + 1);
            if (wasNull() || clob == null) {
                return DataType.getMissingCell();
            } else {
                Reader reader = clob.getCharacterStream();
                StringWriter writer = new StringWriter();
                FileUtil.copy(reader, writer);
                reader.close();
                writer.close();
                return new StringCell(writer.toString());
            }
        }

        private DataCell readNClob(final int i)
                throws IOException, SQLException {
            NClob nclob = m_result.getNClob(i + 1);
            if (wasNull() || nclob == null) {
                return DataType.getMissingCell();
            } else {
                Reader reader = nclob.getCharacterStream();
                StringWriter writer = new StringWriter();
                FileUtil.copy(reader, writer);
                reader.close();
                writer.close();
                return new StringCell(writer.toString());
            }
        }

        private DataCell readBlob(final int i)
                throws IOException, SQLException {
           Blob blob = m_result.getBlob(i + 1);
           if (wasNull() || blob == null) {
               return DataType.getMissingCell();
           } else {
               InputStreamReader reader =
                   // TODO: using default encoding
                   new InputStreamReader(blob.getBinaryStream());
               StringWriter writer = new StringWriter();
               FileUtil.copy(reader, writer);
               reader.close();
               writer.close();
               return new StringCell(writer.toString());
           }
        }

        private DataCell readAsciiStream(final int i)
                throws IOException, SQLException {
            if (m_streamException[i]) {
                return readString(i);
            }
            try {
                InputStream is = m_result.getAsciiStream(i + 1);
                if (wasNull() || is == null) {
                    return DataType.getMissingCell();
                } else {
                    InputStreamReader reader =
                    // TODO: using default encoding
                            new InputStreamReader(is);
                    StringWriter writer = new StringWriter();
                    FileUtil.copy(reader, writer);
                    reader.close();
                    writer.close();
                    return new StringCell(writer.toString());
                }
            } catch (SQLException sql) {
                m_streamException[i] = true;
                handlerException("Can't read from ASCII stream, "
                        + "trying to read string... ", sql);
                return readString(i);
            }
        }

        private DataCell readByte(final int i) throws SQLException {
            byte b = m_result.getByte(i + 1);
            if (wasNull()) {
                return DataType.getMissingCell();
            } else {
                return new IntCell(b);
            }
        }

        private DataCell readShort(final int i) throws SQLException {
            short s = m_result.getShort(i + 1);
            if (wasNull()) {
                return DataType.getMissingCell();
            } else {
                return new IntCell(s);
            }
        }

        private DataCell readInt(final int i) throws SQLException {
            int integer = m_result.getInt(i + 1);
            if (wasNull()) {
                return DataType.getMissingCell();
            } else {
                return new IntCell(integer);
            }
        }

        private DataCell readBoolean(final int i) throws SQLException {
            boolean b = m_result.getBoolean(i + 1);
            if (wasNull()) {
                return DataType.getMissingCell();
            } else {
                return new IntCell(b ? 1 : 0);
            }
        }

        private DataCell readDouble(final int i) throws SQLException {
            double d = m_result.getDouble(i + 1);
            if (wasNull()) {
                return DataType.getMissingCell();
            } else {
                return new DoubleCell(d);
            }
        }

        private DataCell readFloat(final int i) throws SQLException {
            float f = m_result.getFloat(i + 1);
            if (wasNull()) {
                return DataType.getMissingCell();
            } else {
                return new DoubleCell(f);
            }
        }

        private DataCell readLong(final int i) throws SQLException {
            long l = m_result.getLong(i + 1);
            if (wasNull()) {
                return DataType.getMissingCell();
            } else {
                return new DoubleCell(l);
            }
        }

        private DataCell readString(final int i) throws SQLException {
            String s = m_result.getString(i + 1);
            if (wasNull() || s == null) {
                return DataType.getMissingCell();
            } else {
                return new StringCell(s);
            }
        }

        private DataCell readBytes(final int i) throws SQLException {
            byte[] bytes = m_result.getBytes(i + 1);
            if (wasNull() || bytes == null) {
                return DataType.getMissingCell();
            } else {
                return new StringCell(new String(bytes));
            }
        }

        private DataCell readBigDecimal(final int i) throws SQLException {
            BigDecimal bc = m_result.getBigDecimal(i + 1);
            if (wasNull() || bc == null) {
                return DataType.getMissingCell();
            } else {
                return new DoubleCell(bc.doubleValue());
            }

        }

        private DataCell readBinaryStream(final int i)
                throws IOException, SQLException {
            if (m_streamException[i]) {
                return readString(i);
            }
            try {
                InputStream is = m_result.getBinaryStream(i + 1);
                if (wasNull() || is == null) {
                    return DataType.getMissingCell();
                } else {
                    InputStreamReader reader =
                    // TODO: using default encoding
                            new InputStreamReader(is);
                    StringWriter writer = new StringWriter();
                    FileUtil.copy(reader, writer);
                    reader.close();
                    writer.close();
                    return new StringCell(writer.toString());
                }
            } catch (SQLException sql) {
                m_streamException[i] = true;
                handlerException("Can't read from binary stream, "
                        + "trying to read string... ", sql);
                return readString(i);
            }
        }

        private DataCell readNString(final int i) throws SQLException {
            String str = m_result.getNString(i + 1);
            if (wasNull() || str == null) {
                return DataType.getMissingCell();
            } else {
                return new StringCell(str);
            }
        }

        private DataCell readDate(final int i) throws SQLException {
            Date date = m_result.getDate(i + 1);
            if (wasNull() || date == null) {
                return DataType.getMissingCell();
            } else {
                return new DateAndTimeCell(date.getTime(), true, false, false);
            }
        }

        private DataCell readTime(final int i) throws SQLException {
            Time time = m_result.getTime(i + 1);
            if (wasNull() || time == null) {
                return DataType.getMissingCell();
            } else {
                return new DateAndTimeCell(time.getTime(), false, true, true);
            }
        }

        private DataCell readTimestamp(final int i) throws SQLException {
            Timestamp timestamp = m_result.getTimestamp(i + 1);
            if (wasNull() || timestamp == null) {
                return DataType.getMissingCell();
            } else {
                return new DateAndTimeCell(
                        timestamp.getTime(), true, true, true);
            }
        }

        private DataCell readArray(final int i) throws SQLException {
            Array array = m_result.getArray(i + 1);
            if (wasNull() || array == null) {
                return DataType.getMissingCell();
            } else {
                return new StringCell(array.getArray().toString());
            }
        }

        private DataCell readRef(final int i) throws SQLException {
            Ref ref = m_result.getRef(i + 1);
            if (wasNull() || ref == null) {
                return DataType.getMissingCell();
            } else {
                return new StringCell(ref.getObject().toString());
            }
        }

        private DataCell readURL(final int i) throws SQLException {
            URL url = m_result.getURL(i + 1);
            if (url == null || wasNull()) {
                return DataType.getMissingCell();
            } else {
                return new StringCell(url.toString());
            }
        }

        private DataCell readObject(final int i) throws SQLException {
            Object o = m_result.getObject(i + 1);
            if (o == null || wasNull()) {
                return DataType.getMissingCell();
            } else {
                return new StringCell(o.toString());
            }
        }

        private boolean wasNull() {
            try {
                return m_result.wasNull();
            } catch (SQLException sqle) {
                handlerException("SQL Exception: ", sqle);
                return true;
            }
        }

        private void handlerException(final String msg, final Exception e) {
            if (m_hasExceptionReported) {
                LOGGER.debug(msg + e.getMessage(), e);
            } else {
                m_hasExceptionReported = true;
                LOGGER.error(msg + e.getMessage()
                        + " - all further errors are suppressed "
                        + "and reported on debug level only", e);
            }
        }
    }
}<|MERGE_RESOLUTION|>--- conflicted
+++ resolved
@@ -150,11 +150,11 @@
      * @throws SQLException if the connection to the database or the statement
      *         could not be created
      */
-    private void initStatement() throws SQLException {
+    private void initStatement(final CredentialsProvider cp) throws SQLException {
         if (m_stmt == null) {
             final Connection conn;
             try {
-                conn = m_conn.createConnection();
+                conn = m_conn.createConnection(cp);
             } catch (SQLException sql) {
                 if (m_stmt != null) {
                     try {
@@ -247,11 +247,7 @@
     public BufferedDataTable createTable(final ExecutionContext exec,
             final CredentialsProvider cp)
             throws CanceledExecutionException, SQLException {
-<<<<<<< HEAD
-        final DataTableSpec spec = getDataTableSpec(cp);
-=======
-        initStatement();
->>>>>>> 967d4178
+        initStatement(cp);
         Object sync = m_conn.syncConnection(m_stmt.getConnection());
         synchronized (sync) {
             try {
@@ -266,13 +262,8 @@
                     if (m_stmt.getClass().getCanonicalName().equals(
                             "com.mysql.jdbc.Statement")) {
                         m_stmt.setFetchSize(Integer.MIN_VALUE);
-<<<<<<< HEAD
                         LOGGER.info("Database fetchsize for mySQL database set"
                                 + " to \"" + Integer.MIN_VALUE + "\".");
-=======
-                        LOGGER.info("Database fetchsize for mySQL database set "
-                                + "to \"" + Integer.MIN_VALUE + "\".");
->>>>>>> 967d4178
                     }
                 }
                 final String query = m_conn.getQuery();
@@ -307,14 +298,9 @@
      * @return buffered data table read from database
      * @throws SQLException if the connection could not be opened
      */
-<<<<<<< HEAD
     DataTable createTable(final int cachedNoRows, final CredentialsProvider cp)
             throws SQLException {
-        final DataTableSpec spec = getDataTableSpec(cp);
-=======
-    DataTable createTable(final int cachedNoRows) throws SQLException {
-        initStatement();
->>>>>>> 967d4178
+        initStatement(cp);
         synchronized (m_conn.syncConnection(m_stmt.getConnection())) {
             try {
                 final String query;
