--- conflicted
+++ resolved
@@ -54,7 +54,6 @@
             </message_arguments>
         </filter>
     </resource>
-<<<<<<< HEAD
     <resource path="src/eclipse/org/knime/core/data/convert/java/DataCellToJavaConverter.java" type="org.knime.core.data.convert.java.DataCellToJavaConverter">
         <filter id="403804204">
             <message_arguments>
@@ -63,8 +62,6 @@
             </message_arguments>
         </filter>
     </resource>
-=======
->>>>>>> a611298a
     <resource path="src/eclipse/org/knime/core/data/filestore/FileStoreUtil.java" type="org.knime.core.data.filestore.FileStoreUtil">
         <filter id="338792546">
             <message_arguments>
