--- conflicted
+++ resolved
@@ -3,7 +3,7 @@
  * This source code, its documentation and all appendant files
  * are protected by copyright law. All rights reserved.
  *
- * Copyright, 2003 - 2007
+ * Copyright, 2003 - 2008
  * University of Konstanz, Germany
  * Chair for Bioinformatics and Information Mining (Prof. M. Berthold)
  * and KNIME GmbH, Konstanz, Germany
@@ -24,8 +24,15 @@
  */
 package org.knime.base.node.viz.histogram.node;
 
-import java.awt.Color;
-import java.io.File;
+import org.knime.core.data.DataColumnSpec;
+import org.knime.core.data.DataTableSpec;
+import org.knime.core.node.BufferedDataTable;
+import org.knime.core.node.CanceledExecutionException;
+import org.knime.core.node.ExecutionContext;
+import org.knime.core.node.ExecutionMonitor;
+import org.knime.core.node.InvalidSettingsException;
+import org.knime.core.node.NodeLogger;
+import org.knime.core.node.PortObjectSpec;
 
 import org.knime.base.node.viz.aggregation.AggregationMethod;
 import org.knime.base.node.viz.histogram.HistogramLayout;
@@ -35,31 +42,10 @@
 import org.knime.base.node.viz.histogram.impl.AbstractHistogramPlotter;
 import org.knime.base.node.viz.histogram.util.BinningUtil;
 import org.knime.base.node.viz.histogram.util.ColorColumn;
-import org.knime.core.data.DataColumnSpec;
-import org.knime.core.data.DataTableSpec;
-import org.knime.core.node.BufferedDataTable;
-import org.knime.core.node.CanceledExecutionException;
-import org.knime.core.node.ExecutionContext;
-import org.knime.core.node.ExecutionMonitor;
-import org.knime.core.node.InvalidSettingsException;
-import org.knime.core.node.NodeLogger;
-<<<<<<< HEAD
-=======
-import org.knime.core.node.PortObjectSpec;
-
-import org.knime.base.node.viz.aggregation.AggregationMethod;
-import org.knime.base.node.viz.histogram.HistogramLayout;
-import org.knime.base.node.viz.histogram.datamodel.AbstractHistogramVizModel;
-import org.knime.base.node.viz.histogram.datamodel.InteractiveHistogramDataModel;
-import org.knime.base.node.viz.histogram.datamodel.InteractiveHistogramVizModel;
-import org.knime.base.node.viz.histogram.impl.AbstractHistogramPlotter;
-import org.knime.base.node.viz.histogram.util.BinningUtil;
-import org.knime.base.node.viz.histogram.util.ColorColumn;
 
 import java.awt.Color;
 import java.io.File;
 import java.io.FileNotFoundException;
->>>>>>> e116f9a6
 
 
 /**
@@ -78,13 +64,6 @@
      * The constructor.
      */
     protected HistogramNodeModel() {
-<<<<<<< HEAD
-        super(1, 0); // one input, no outputs
-        //if we set the node to autoExecutable = true the execute method
-        //gets also called when the workspace is reloaded from file
-        setAutoExecutable(true);
-=======
->>>>>>> e116f9a6
     }
 
     /**
@@ -118,12 +97,12 @@
      * {@inheritDoc}
      */
     @Override
-    protected DataTableSpec[] configure(final DataTableSpec[] inSpecs)
+    protected DataTableSpec[] configure(final PortObjectSpec[] inSpecs)
     throws InvalidSettingsException {
         try {
             return super.configure(inSpecs);
         } catch (final Exception e) {
-            final DataTableSpec spec = inSpecs[0];
+            final DataTableSpec spec = (DataTableSpec)inSpecs[0];
             if (spec == null) {
                 throw new IllegalArgumentException(
                         "No table specification found");
